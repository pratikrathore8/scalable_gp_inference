from rlaopt.models import LinSys
from rlaopt.kernels import KernelConfig
from rlaopt.solvers import _get_solver_name, _is_solver_config
from rlaopt.utils import Logger, _is_torch_tensor

import torch

from .sdd_config import SDDConfig
from .utils import _get_kernel_linop, get_solver


class KernelLinSys(LinSys):
    """Kernel ridge regression linear system."""

    def __init__(
        self,
        X: torch.Tensor,
        B: torch.Tensor,
        reg: float,
        kernel_type: str,
        kernel_config: KernelConfig,
        use_full_kernel: bool = True,
        residual_tracking_idx: torch.Tensor | None = None,
        distributed: bool = False,
        devices: set[torch.device] | None = None,
    ):
        """Initialize KernelLinSys model.

        Args:
            X (torch.Tensor): Input data.
            B (torch.Tensor): Right-hand side.
            reg (float): Regularization parameter.
            kernel_type (str): Type of kernel.
            kernel_config (KernelConfig): Kernel configuration.
            use_full_kernel (bool): Whether to use the full kernel. Defaults to True.
            If False, then residuals will be set to None.
            residual_tracking_idx (torch.Tensor | None): Indices of columns of B to
            track for termination. If None, all columns are tracked.
            Defaults to None.
            distributed (bool): Whether to use distributed computation.
            Defaults to False.
            devices (set[torch.device] | None): Set of devices to use for distributed
            computation. Defaults to None.
        """
        # Set up superclass
        kernel_linop = _get_kernel_linop(
            X, X, kernel_type, kernel_config, distributed, devices
        )
        super().__init__(
            A=kernel_linop,
            B=B,
            reg=reg,
            A_row_oracle=kernel_linop.row_oracle,
            A_blk_oracle=kernel_linop.blk_oracle,
        )
        # Figure out which columns of B to track for termination
        self.residual_tracking_idx = residual_tracking_idx
        self.B_eval = (
            B if residual_tracking_idx is None else B[:, self.residual_tracking_idx]
        )
        self.use_full_kernel = use_full_kernel

    def _compute_internal_metrics(self, W: torch.Tensor):
        if self.use_full_kernel:
            W_in = (
                W[:, self.residual_tracking_idx]
                if self.residual_tracking_idx is not None
                else W
            )
            abs_res = torch.linalg.norm(
                self.B_eval - (self.A @ W_in + self.reg * W_in), dim=0, ord=2
            )
            rel_res = abs_res / torch.linalg.norm(self.B_eval, dim=0, ord=2)
            return {"abs_res": abs_res, "rel_res": rel_res}

        # If not using full kernel, set residuals to None
        # to indicate that we are not tracking them
        return {
            "abs_res": None,
            "rel_res": None,
        }

    def _check_termination_criteria(
        self, internal_metrics: dict, atol: float, rtol: float
    ):
        abs_res = internal_metrics["abs_res"]
<<<<<<< HEAD
        comp_tol = torch.clamp(
            rtol * torch.linalg.norm(self.B_eval, dim=0, ord=2), min=atol
        )
        self._mask = abs_res > comp_tol
        return (~self._mask).all().item()

    def solve(
        self,
        solver_config,
        W_init,
        callback_fn=None,
        callback_args=[],
        callback_kwargs={},
        callback_freq=10,
        log_in_wandb=False,
        wandb_init_kwargs=None,
    ):
        if not isinstance(solver_config, SDDConfig):
            _is_solver_config(solver_config, "solver_config")
            solver_name = _get_solver_name(solver_config)
        else:
            solver_name = "sdd"
        _is_torch_tensor(W_init, "W_init")
        if log_in_wandb and wandb_init_kwargs is None:
            raise ValueError(
                "wandb_init_kwargs must be specified if log_in_wandb is True"
            )

        # Termination criteria
        atol, rtol = solver_config.atol, solver_config.rtol

        def termination_fn(internal_metrics):
            return self._check_termination_criteria(internal_metrics, atol, rtol)

        # Setup logging
        log_fn = self._get_log_fn(callback_fn, callback_args, callback_kwargs)

        wandb_kwargs = self._get_wandb_kwargs(
            log_in_wandb=log_in_wandb,
            wandb_init_kwargs=wandb_init_kwargs,
            solver_name=solver_name,
            solver_config=solver_config,
            callback_freq=callback_freq,
        )

        logger = Logger(
            log_freq=callback_freq,
            log_fn=log_fn,
            wandb_kwargs=wandb_kwargs,
        )

        # Get solver
        solver = get_solver(lin_sys=self, W_init=W_init, solver_config=solver_config)

        # Run solver
        solution, log = self._train(
            logger=logger,
            termination_fn=termination_fn,
            solver=solver,
            max_iters=solver_config.max_iters,
        )

        return solution, log
=======
        if abs_res is not None:
            comp_tol = torch.clamp(
                rtol * torch.linalg.norm(self.B_eval, dim=0, ord=2), min=atol
            )
            self._mask = abs_res > comp_tol
        # If we are not tracking residuals, set mask to all True
        else:
            self._mask = torch.ones(
                self.B_eval.shape[1], device=self.B_eval.device, dtype=torch.bool
            )

        return (~self._mask).all().item()
>>>>>>> a98f2025
<|MERGE_RESOLUTION|>--- conflicted
+++ resolved
@@ -84,11 +84,17 @@
         self, internal_metrics: dict, atol: float, rtol: float
     ):
         abs_res = internal_metrics["abs_res"]
-<<<<<<< HEAD
-        comp_tol = torch.clamp(
-            rtol * torch.linalg.norm(self.B_eval, dim=0, ord=2), min=atol
-        )
-        self._mask = abs_res > comp_tol
+        if abs_res is not None:
+            comp_tol = torch.clamp(
+                rtol * torch.linalg.norm(self.B_eval, dim=0, ord=2), min=atol
+            )
+            self._mask = abs_res > comp_tol
+        # If we are not tracking residuals, set mask to all True
+        else:
+            self._mask = torch.ones(
+                self.B_eval.shape[1], device=self.B_eval.device, dtype=torch.bool
+            )
+
         return (~self._mask).all().item()
 
     def solve(
@@ -147,18 +153,4 @@
             max_iters=solver_config.max_iters,
         )
 
-        return solution, log
-=======
-        if abs_res is not None:
-            comp_tol = torch.clamp(
-                rtol * torch.linalg.norm(self.B_eval, dim=0, ord=2), min=atol
-            )
-            self._mask = abs_res > comp_tol
-        # If we are not tracking residuals, set mask to all True
-        else:
-            self._mask = torch.ones(
-                self.B_eval.shape[1], device=self.B_eval.device, dtype=torch.bool
-            )
-
-        return (~self._mask).all().item()
->>>>>>> a98f2025
+        return solution, log